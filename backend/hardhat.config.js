require("@nomicfoundation/hardhat-toolbox");
require("@oasisprotocol/sapphire-hardhat");
require("dotenv").config();

// Helper to validate a hex private key (32 bytes, 0x-prefixed)
const isValidPrivateKey = (key) =>
  typeof key === "string" && /^0x[0-9a-fA-F]{64}$/.test(key.trim());

const collectAccounts = (envVarNames) =>
  envVarNames
    .map((name) => process.env[name])
    .filter((key) => isValidPrivateKey(key));

/** @type import('hardhat/config').HardhatUserConfig */
module.exports = {
  solidity: {
    version: "0.8.19",
    settings: {
      optimizer: {
        enabled: true,
        runs: 200,
      },
    },
  },
  networks: {
    // Sapphire Testnet
    "sapphire-testnet": {
<<<<<<< HEAD
      url: "https://testnet.sapphire.oasis.io",
      chainId: 0x5aff, // 23295
      accounts: process.env.TESTNET_PRIVATE_KEY ? [process.env.TESTNET_PRIVATE_KEY] : [],
=======
      url: "https://testnet.sapphire.oasis.dev",
      chainId: 0x5aff,
      accounts: collectAccounts([
        "PRIVATE_KEY",
        "PRIVATE_KEY_REPORTER",
        "PRIVATE_KEY_VERIFIER",
        "PRIVATE_KEY_INVESTIGATOR",
        "PRIVATE_KEY_UNAUTHORIZED",
      ]),
>>>>>>> ce0014d8
    },
    // Sapphire Mainnet
    "sapphire-mainnet": {
      url: "https://sapphire.oasis.io",
      chainId: 0x5afe,
<<<<<<< HEAD
      accounts: process.env.MAINNET_PRIVATE_KEY ? [process.env.MAINNET_PRIVATE_KEY] : [],
=======
      accounts: collectAccounts([
        "PRIVATE_KEY",
        "PRIVATE_KEY_REPORTER",
        "PRIVATE_KEY_VERIFIER",
        "PRIVATE_KEY_INVESTIGATOR",
        "PRIVATE_KEY_UNAUTHORIZED",
      ]),
>>>>>>> ce0014d8
    },
    // Sapphire Localnet (Docker)
    "sapphire-localnet": {
      url: "http://localhost:8545",
      chainId: 0x5afd, // 23293
      accounts: [
        process.env.LOCALNET_PRIVATE_KEY ||
          "0xac0974bec39a17e36ba4a6b4d238ff944bacb478cbed5efcae784d7bf4f2ff80",
        process.env.LOCALNET_PRIVATE_KEY_REPORTER ||
          "0x59c6995e998f97a5a0044966f0945389dc9e86dae88c7a8412f4603b6b78690d",
        process.env.LOCALNET_PRIVATE_KEY_VERIFIER ||
          "0x5de4111afa1a4b94908f83103eb1f1706367c2e68ca870fc3fb9a804cdab365a",
        process.env.LOCALNET_PRIVATE_KEY_INVESTIGATOR ||
          "0x7c852118294e51e653712a81e05800f419141751be58f605c371e15141b007a6",
        process.env.LOCALNET_PRIVATE_KEY_UNAUTHORIZED ||
          "0x47e179ec197488593b187f80a00eb0da91f1b9d0b13f8733639f19c30a34926a",
      ],
      timeout: 40000,
    },
    // For testing with local network
    hardhat: {
      chainId: 1337,
    },
  },
  gasReporter: {
    enabled: process.env.REPORT_GAS !== undefined,
    currency: "USD",
  },
  etherscan: {
    // Oasis doesn't use Etherscan, but this is kept for future integrations
    apiKey: {
      sapphire: "dummy", // Placeholder
    },
  },
  paths: {
    sources: "./contracts",
    tests: "./test",
    cache: "./cache",
    artifacts: "./artifacts",
  },
  mocha: {
    timeout: 40000,
  },
};<|MERGE_RESOLUTION|>--- conflicted
+++ resolved
@@ -25,11 +25,6 @@
   networks: {
     // Sapphire Testnet
     "sapphire-testnet": {
-<<<<<<< HEAD
-      url: "https://testnet.sapphire.oasis.io",
-      chainId: 0x5aff, // 23295
-      accounts: process.env.TESTNET_PRIVATE_KEY ? [process.env.TESTNET_PRIVATE_KEY] : [],
-=======
       url: "https://testnet.sapphire.oasis.dev",
       chainId: 0x5aff,
       accounts: collectAccounts([
@@ -39,15 +34,11 @@
         "PRIVATE_KEY_INVESTIGATOR",
         "PRIVATE_KEY_UNAUTHORIZED",
       ]),
->>>>>>> ce0014d8
     },
     // Sapphire Mainnet
     "sapphire-mainnet": {
       url: "https://sapphire.oasis.io",
       chainId: 0x5afe,
-<<<<<<< HEAD
-      accounts: process.env.MAINNET_PRIVATE_KEY ? [process.env.MAINNET_PRIVATE_KEY] : [],
-=======
       accounts: collectAccounts([
         "PRIVATE_KEY",
         "PRIVATE_KEY_REPORTER",
@@ -55,7 +46,6 @@
         "PRIVATE_KEY_INVESTIGATOR",
         "PRIVATE_KEY_UNAUTHORIZED",
       ]),
->>>>>>> ce0014d8
     },
     // Sapphire Localnet (Docker)
     "sapphire-localnet": {
